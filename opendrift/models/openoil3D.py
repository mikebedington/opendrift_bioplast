# This file is part of OpenDrift.
#
# OpenDrift is free software: you can redistribute it and/or modify
# it under the terms of the GNU General Public License as published by
# the Free Software Foundation, version 2
#
# OpenDrift is distributed in the hope that it will be useful,
# but WITHOUT ANY WARRANTY; without even the implied warranty of
# MERCHANTABILITY or FITNESS FOR A PARTICULAR PURPOSE.  See the
# GNU General Public License for more details.
#
# You should have received a copy of the GNU General Public License
# along with OpenDrift.  If not, see <http://www.gnu.org/licenses/>.
#
# Copyright 2015, Knut-Frode Dagestad, MET Norway

import os
import numpy as np
from datetime import datetime
import logging
import json

from opendrift.models.openoil import OpenOil, Oil
from opendrift.models.opendrift3D import OpenDrift3DSimulation


# Defining the oil element properties
class Oil3D(Oil):
    """Extending Oil class with variables relevant for the vertical."""

    variables = Oil.add_variables([
        # Entrainment length scale, see Tkalich and Chan (2002)
        ('entrainment_length_scale', {'dtype': np.float32,
                                      'units': 'm',
                                      'default': 0.03}),
        ('diameter', {'dtype': np.float32,  # Particle diameter
                      'units': 'm',
                      'default': 0.})
        ])


class OpenOil3D(OpenDrift3DSimulation, OpenOil):  # Multiple inheritance
    """Open source oil trajectory model based on the OpenDrift framework.

        Developed at MET Norway based on oil weathering parameterisations
        found in open/published litterature.

        Under construction.
    """

    ElementType = Oil3D

    required_variables = [
        'x_sea_water_velocity', 'y_sea_water_velocity',
        'sea_surface_wave_significant_height',
        'sea_surface_wave_stokes_drift_x_velocity',
        'sea_surface_wave_stokes_drift_y_velocity',
        'sea_surface_wave_period_at_variance_spectral_density_maximum',
        'sea_surface_wave_mean_period_from_variance_spectral_density_second_frequency_moment',
        'sea_ice_area_fraction',
        'x_wind', 'y_wind', 'land_binary_mask',
        'sea_floor_depth_below_sea_level',
        'ocean_vertical_diffusivity',
        'sea_water_temperature',
        'sea_water_salinity',
        'upward_sea_water_velocity'
        ]

    required_profiles = ['sea_water_temperature',
                         'sea_water_salinity',
                         'ocean_vertical_diffusivity']
    # The depth range (in m) which profiles shall cover
    required_profiles_z_range = [-120, 0]

    fallback_values = {
        #'x_sea_water_velocity': 0,
        #'y_sea_water_velocity': 0,
        'sea_surface_wave_significant_height': 0,
        'sea_surface_wave_stokes_drift_x_velocity': 0,
        'sea_surface_wave_stokes_drift_y_velocity': 0,
        'sea_surface_wave_period_at_variance_spectral_density_maximum': 0,
        'sea_surface_wave_mean_period_from_variance_spectral_density_second_frequency_moment': 0,
        'sea_ice_area_fraction': 0,
        #'x_wind': 0, 'y_wind': 0,
        'sea_floor_depth_below_sea_level': 10000,
        'ocean_vertical_diffusivity': 0.02,  # m2s-1
        'sea_water_temperature': 10.,
        'sea_water_salinity': 34.,
        'upward_sea_water_velocity': 0
        }

    max_speed = 1.3  # m/s

    # Read oil types from file (presently only for illustrative effect)
    oil_types = str([str(l.strip()) for l in open(
                    os.path.dirname(os.path.realpath(__file__)) +
                    '/oil_types.txt').readlines()])[1:-1]
    default_oil = oil_types.split(',')[0].strip()

    # Configuration
    configspecOO3D = '''
        [input]
            [[spill]]
                oil_type = option(%s, default=%s)
                droplet_diameter_min_subsea = float(min=1e-8, max=1, default=0.0005)
                droplet_diameter_max_subsea = float(min=1e-8, max=1, default=0.005)
        [wave_entrainment]
            droplet_size_distribution = option('Exponential', 'Johansen et al. (2015)', 'Li et al. (2017)', default='Johansen et al. (2015)')
            entrainment_rate = option('Tkalich & Chan (2002)', 'Li et al. (2017)', default='Li et al. (2017)')
        [turbulentmixing]
            droplet_diameter_min_wavebreaking = float(default=1e-5, min=1e-8, max=1)
            droplet_diameter_max_wavebreaking = float(default=2e-3, min=1e-8, max=1)
            droplet_size_exponent = float(default=0, min=-10, max=10)
    ''' % (oil_types, default_oil)

    def __init__(self, *args, **kwargs):

        # Read oil properties from file
        self.oiltype_file = os.path.dirname(os.path.realpath(__file__)) + \
            '/oilprop.dat'
        oilprop = open(self.oiltype_file)
        oiltypes = []
        linenumbers = []
        for i, line in enumerate(oilprop.readlines()):
            if line[0].isalpha():
                oiltype = line.strip()[:-2].strip()
                oiltypes.append(oiltype)
                linenumbers.append(i)
        oiltypes, linenumbers = zip(*sorted(zip(oiltypes, linenumbers)))
        self.oiltypes = oiltypes
        self.oiltypes_linenumbers = linenumbers

        self._add_configstring(self.configspecOO3D)

        # Calling general constructor of parent class
        super(OpenOil3D, self).__init__(*args, **kwargs)

    def seed_elements(self, *args, **kwargs):

        if len(args) == 2:
            kwargs['lon'] = args[0]
            kwargs['lat'] = args[1]
            args = {}

        seed_json = {'start':{}, 'end':{}}
        for kw in kwargs:
            data = kwargs[kw]
            if not isinstance(data, basestring):
                data = np.atleast_1d(data)
            if isinstance(data[0], datetime):
                data[0] = str(data[0])
                if len(data) == 2:
                    data[1] = str(data[1])
            if not isinstance(kwargs[kw], basestring):
                if kw in ['lon', 'lat', 'z', 'radius', 'time']:
                    pointer = seed_json['start']
                    pointer2 = seed_json['end']
                else:
                    pointer = seed_json
                if len(data) == 1:
                    self.add_metadata('seed_' + kw, data[0])
                    pointer[kw] = data[0]
                elif len(kwargs[kw]) == 2:
                    self.add_metadata('seed_' + kw + '_start', str(kwargs[kw][0]))
                    self.add_metadata('seed_' + kw + '_end', str(kwargs[kw][1]))
                    pointer[kw] = data[0]
                    pointer2[kw] = data[1]
                else:
                    logging.info('Not adding array %s to metadata' % kw)
            else:
                self.add_metadata('seed_' + kw, str(data))
                seed_json[kw] = data

        if 'number' not in kwargs:
            number = 1
        else:
            number = kwargs['number']
        if 'diameter' in kwargs:
            logging.info('Droplet diameter is provided, and will '
                         'be kept constant during simulation')
            self.keep_droplet_diameter = True
        else:
            self.keep_droplet_diameter = False
        if 'z' not in kwargs:
            kwargs['z'] = 0
        if isinstance(kwargs['z'], basestring) and \
                kwargs['z'][0:8] == 'seafloor':
            z = -np.ones(number)
        else:
            z = np.atleast_1d(kwargs['z'])
        if len(z) == 1:
            z = z*np.ones(number)  # Convert scalar z to array
        subsea = z < 0
        if np.sum(subsea) > 0 and 'diameter' not in kwargs:
            # Droplet min and max for particles seeded below sea surface
            sub_dmin = self.get_config('input:spill:droplet_diameter_min_subsea')
            sub_dmax = self.get_config('input:spill:droplet_diameter_max_subsea')
            logging.info('Using particle diameters between %s and %s m for '
                         'elements seeded below sea surface.' %
                         (sub_dmin, sub_dmax))
            kwargs['diameter'] = np.random.uniform(sub_dmin, sub_dmax, number)

        super(OpenOil3D, self).seed_elements(*args, **kwargs)

        # Add oil metadata
        try:
            self.add_metadata('seed_oil_density', self.oiltype.get_density())
            seed_json['oil_density'] = self.oiltype.get_density()
        except:
            try:
                self.add_metadata('seed_oil_density',
                                  self.oiltype.density_at_temp(283))
                seed_json['oil_density'] = self.oiltype.density_at_temp(283)
            except:
                pass
        try:
            self.add_metadata('seed_oil_viscosity',
                              self.oiltype.get_viscosity(283))
            seed_json['oil_viscosity'] = self.oiltype.get_viscosity(283)
        except:
            try:
                self.add_metadata('seed_oil_viscosity',
                                  self.oiltype.kvis_at_temp(283))
                seed_json['oil_viscosity'] = self.oiltype.kvis_at_temp(283)
            except:
                pass

        if not hasattr(self, 'seed_json'):
            self.seed_json = []
        self.seed_json.append(seed_json)

        class MyEncoder(json.JSONEncoder):  # Serialisation of json
            def default(self, obj):
                if isinstance(obj, np.bool_) :
                    return str(obj)
                elif isinstance(obj, bool) :
                    return str(obj)
                elif isinstance(obj, np.integer):
                    return int(obj)
                elif isinstance(obj, np.floating):
                    return float(obj)
                elif isinstance(obj, np.ndarray):
                    return obj.tolist()
                else:
                    return super(MyEncoder, self).default(obj) 

        self.add_metadata('seed_json', json.dumps(self.seed_json,
                                            cls=MyEncoder))

    def prepare_run(self):
        super(OpenOil3D, self).prepare_run()

    def particle_radius(self):
        """Calculate radius of entained particles.

        Per now a fixed radius, should later use a distribution.
        """

        # Delvigne and Sweeney (1988)
        # rmax = 1818*np.power(self.wave_energy_dissipation(), -0.5)* \
        #             np.power(self.elements.viscosity, 0.34) / 1000000

        # r = np.random.uniform(0, rmax, self.num_elements_active())
        return self.elements.diameter/2.0  # Hardcoded diameter

    def update_terminal_velocity(self, Tprofiles=None,
                                 Sprofiles=None, z_index=None):
        """Calculate terminal velocity for oil droplets

        according to
        Tkalich et al. (2002): Vertical mixing of oil droplets
                               by breaking waves
        Marine Pollution Bulletin 44, 1219-1229

        If profiles of temperature and salt are passed into this function,
        they will be interpolated from the profiles.
        if not, T,S will be fetched from reader.
        """
        g = 9.81  # ms-2

        r = self.particle_radius()*2.0

        # prepare interpolation of temp, salt

        if not (Tprofiles is None and Sprofiles is None):
            if z_index is None:
                z_i = range(Tprofiles.shape[0])  # evtl. move out of loop
                # evtl. move out of loop
                z_index = interp1d(-self.environment_profiles['z'],
                                   z_i, bounds_error=False)
            zi = z_index(-self.elements.z)
            upper = np.maximum(np.floor(zi).astype(np.int), 0)
            lower = np.minimum(upper+1, Tprofiles.shape[0]-1)
            weight_upper = 1 - (zi - upper)

        # do interpolation of temp, salt if profiles were passed into
        # this function, if not, use reader by calling self.environment
        if Tprofiles is None:
            T0 = self.environment.sea_water_temperature
        else:
            T0 = Tprofiles[upper, range(Tprofiles.shape[1])] * \
                weight_upper + \
                Tprofiles[lower, range(Tprofiles.shape[1])] * \
                (1-weight_upper)
        if Sprofiles is None:
            S0 = self.environment.sea_water_salinity
        else:
            S0 = Sprofiles[upper, range(Sprofiles.shape[1])] * \
                weight_upper + \
                Sprofiles[lower, range(Sprofiles.shape[1])] * \
                (1-weight_upper)

        rho_oil = self.elements.density
        rho_water = self.sea_water_density(T=T0, S=S0)

        # dynamic water viscosity
        my_w = 0.001*(1.7915 - 0.0538*T0 + 0.007*(T0**(2.0)) - 0.0023*S0)
        # ~0.0014 kg m-1 s-1
        # kinemativ water viscosity
        ny_w = my_w / rho_water
        rhopr = rho_oil/rho_water

        # terminal velocity for low Reynolds numbers
        kw = 2*g*(1-rhopr)/(9*ny_w)
        W = kw * r**2

        # check if we are in a high Reynolds number regime
        Re = 2*r*W/ny_w
        highRe = np.where(Re > 50)

        # Terminal velocity in high Reynolds numbers
        kw = (16*g*(1-rhopr)/3)**0.5
        W2 = kw*r**0.5

        W[highRe] = W2[highRe]
        self.elements.terminal_velocity = W

    def oil_wave_entrainment_rate(self):
        er = self.get_config('wave_entrainment:entrainment_rate')
        if er == 'Tkalich & Chan (2002)':
            entrainment_rate = self.oil_wave_entrainment_rate_tkalich2002()
        elif er == 'Li et al. (2017)':
            entrainment_rate = self.oil_wave_entrainment_rate_li2017()
        return entrainment_rate

    def oil_wave_entrainment_rate_li2017(self):
        # Z. Li, M.L. Spaulding, D. French McCay, J. Mar. Pollut. Bull. (2016):
        # An algorithm for modeling entrainment and naturally and chemically dispersed
        # oil droplet size distribution under surface breaking wave conditions
        g = 9.81
        interfacial_tension = self.oil_water_interfacial_tension
        delta_rho = self.sea_water_density() - self.elements.density
        d_o = 4 * (interfacial_tension / (delta_rho*g))**0.5
        we = ( self.sea_water_density() * g * self.significant_wave_height() * d_o ) / interfacial_tension
        oh = self.elements.viscosity * self.elements.density * (self.elements.density * interfacial_tension * d_o )**-0.5 # From kin. to dyn. viscosity by * density
        entrainment_rate = 4.604e-10 * we**1.805 *oh**-1.023 * self.sea_surface_wave_breaking_fraction()
        return entrainment_rate

    def oil_wave_entrainment_rate_tkalich2002(self):
        # Tkalich P. and Chan E.S.  
        # Vertical mixing of oil droplets by breaking waves
        # Marine Pollution Bulletin. 2002, V.44 (11), pp. 1219-1229
        kb = 0.4
        omega = (2.*np.pi)/self.wave_period()
        gamma = self.wave_damping_coefficient()
        alpha = 1.5
        Low = self.elements.entrainment_length_scale
        entrainment_rate = \
            kb*omega*gamma*self.significant_wave_height() / \
            (16*alpha*Low)
        return entrainment_rate

    def prepare_vertical_mixing(self):
        '''Calculate entrainment probability before main loop'''
        self.oil_entrainment_probability = \
            self.oil_wave_entrainment_rate()*\
                self.get_config('turbulentmixing:timestep')
        # Calculate a random droplet diameter for each particle,
        # to be used if this particle gets entrained
        self.droplet_diameter_if_entrained = \
            self.get_wave_breaking_droplet_diameter()
        # Uncomment lines below to plot droplet size distribution at each step
        #import matplotlib.pyplot as plt
        #plt.hist(self.droplet_diameter_if_entrained, 200)
        #plt.gca().set_xscale("log")
        #plt.gca().set_yscale("log")
        #plt.show()

    def surface_wave_mixing(self, time_step_seconds):
        """Mix surface oil into water column."""
        # Entrain oil into uppermost layer (whitecapping from waves)
        # TODO: optimise this by only calculate for surface elements
        surface = self.elements.z >= 0
        random_number = np.random.uniform(0, 1, len(self.elements.z))
        entrained = np.logical_and(surface,
                        random_number<self.oil_entrainment_probability)
<<<<<<< HEAD
        # intrusion depth for wave entrainment from Delvigne and Sweeney (1988), Li et al. (2017):
        zb = 1.5 * self.significant_wave_height() # between 0 and zb
        if entrained.sum() > 0:
            intrusion_depth = np.random.uniform(0, np.mean(zb), entrained.sum())
            self.elements.z[entrained] = - intrusion_depth
        if self.keep_droplet_diameter is False:
            # Give surface elements a random diameter
            self.elements.diameter[self.elements.z==0] = \
                self.droplet_diamenter_if_entrained[self.elements.z==0]
=======
        # Intrusion depth for wave entrainment from Delvigne and Sweeney (1988), Li et al. (2017):
        if entrained.sum() > 0:
            logging.debug('Entraining %i of %i surface elements' %
						  (entrained.sum(), surface.sum()))
            zb = 1.5 * self.significant_wave_height() # between 0 and zb
            intrusion_depth = np.random.uniform(0, np.mean(zb), entrained.sum())
            self.elements.z[entrained] = - intrusion_depth
            if self.keep_droplet_diameter is False:
                # Give entrained elements a random diameter
                self.elements.diameter[entrained] = \
                    self.droplet_diameter_if_entrained[entrained]
>>>>>>> 3f527c1a

    def surface_stick(self):
        """set surfaced particles to exactly zero depth to let them form a slick """
        
        surface = np.where(self.elements.z >= 0)
        if len(surface[0]) > 0:
            self.elements.z[surface] = 0.

    def get_wave_breaking_droplet_diameter(self):
        dm = self.get_config('wave_entrainment:droplet_size_distribution')
        if dm == 'Johansen et al. (2015)':
            d = self.get_wave_breaking_droplet_diameter_johansen2015()
        elif dm == 'Li et al. (2017)':
            d = self.get_wave_breaking_droplet_diameter_liz2017()
        elif dm == 'Exponential':
            d = self.get_wave_breaking_droplet_diameter_exponential()
        return d

    def get_wave_breaking_droplet_diameter_exponential(self):
        if not hasattr(self, 'droplet_spectrum_pdf'):
            # Generate droplet spectrum, if not already done
            logging.debug('Generating wave breaking droplet size spectrum')
            s = self.get_config('turbulentmixing:droplet_size_exponent')
            dmax = self.get_config('turbulentmixing:droplet_diameter_max_wavebreaking')
            dmin = self.get_config('turbulentmixing:droplet_diameter_min_wavebreaking')
            # Note: a long array of diameters is required for 
            # sufficient resolution at both ends of logarithmic scale.
            # Could perhaps use logspace instead of linspace(?)
            self.droplet_spectrum_diameter = np.linspace(dmin, dmax, 1000000)
            spectrum = self.droplet_spectrum_diameter**s
            self.droplet_spectrum_pdf = spectrum/np.sum(spectrum)

        return np.random.choice(self.droplet_spectrum_diameter,
                                size=self.num_elements_active(),
                                p=self.droplet_spectrum_pdf)

    def get_wave_breaking_droplet_diameter_liz2017(self):
        # Li,Zhengkai, M. Spaulding, D. French-McCay, D. Crowley, J.R. Payne: "Development of a unified oil droplet size distribution model 
        # with application to surface breaking waves and subsea blowout releases considering dispersant effects" Mar. Pol. Bul.
        # DOI: 10.1016/j.marpolbul.2016.09.008
        # Should be prefered when the oil film thickness is unknown.
        if not hasattr(self, 'droplet_spectrum_pdf'):
            # Generate droplet spectrum as in Li (Zhengkai) et al. (2017)
            logging.debug('Generating wave breaking droplet size spectrum')
            dmax = self.get_config('turbulentmixing:droplet_diameter_max_wavebreaking')
            dmin = self.get_config('turbulentmixing:droplet_diameter_min_wavebreaking')
            self.droplet_spectrum_diameter = np.linspace(dmin, dmax, 1000000)
            g = 9.81
            interfacial_tension = self.oil_water_interfacial_tension
            delta_rho = self.sea_water_density() - self.elements.density
            d_o = 4 * (interfacial_tension / (delta_rho*g))**0.5
            we = ( self.sea_water_density() * g * self.significant_wave_height() * d_o ) / interfacial_tension
            oh = self.elements.viscosity * self.elements.density * (self.elements.density * interfacial_tension * d_o )**-0.5 # From kin. to dyn. viscosity by * density
            r = 1.791
            p = 0.460
            q = -0.518
            dV_50 = d_o * r * (1+10*oh)**p * we**q # median droplet diameter in volume distribution
            sd = 0.4 # log standard deviation in log10 units
            Sd = np.log(10) *sd # log standard deviation in natural log units
            # TODO: calculation below with scalars, but we have arrays, with varying oil properties
            # treat all particle in one go:
            dV_50 = np.mean(dV_50) # mean log diameter
            dN_50 = np.exp( np.log(dV_50) - 3*Sd**2 ) # convert number distribution to volume distribution
            logging.debug('Droplet distribution median diameter dV_50: %f, dN_50: %f ' %( dV_50, np.mean(dN_50)))
            spectrum = (np.exp(-(np.log(self.droplet_spectrum_diameter) - np.log(dV_50))**2 / (2 * Sd**2))) / (self.droplet_spectrum_diameter * Sd * np.sqrt(2 * np.pi))
            self.droplet_spectrum_pdf = spectrum/np.sum(spectrum)
        if ~np.isfinite(np.sum(self.droplet_spectrum_pdf)) or \
                np.abs(np.sum(self.droplet_spectrum_pdf) - 1) > 1e-6:
            logging.warning('Could not update droplet diameters.')
            return self.elements.diameter
        else:
            return np.random.choice(self.droplet_spectrum_diameter,
                                    size=self.num_elements_active(),
                                    p=self.droplet_spectrum_pdf)


    def get_wave_breaking_droplet_diameter_johansen2015(self):
        # Johansen O, Reed M, Bodsberg NR, Natural dispersion revisited
        # DOI: 10.1016/j.marpolbul.2015.02.026
        # requires oil film thickness
        if not hasattr(self, 'droplet_spectrum_pdf'):
            # Generate droplet spectrum as in Johansen et al. (2015)
            logging.debug('Generating wave breaking droplet size spectrum')
            dmax = self.get_config('turbulentmixing:droplet_diameter_max_wavebreaking')
            dmin = self.get_config('turbulentmixing:droplet_diameter_min_wavebreaking')
            self.droplet_spectrum_diameter = np.linspace(dmin, dmax, 1000000)
            g = 9.81
            interfacial_tension = self.oil_water_interfacial_tension
            #
            #A = self.significant_wave_height()/2. # wave amplitude
            #re = (self.elements.density*self.elements.oil_film_thickness*(2*g*A)**0.5) / (self.elements.viscosity*self.elements.density) # Reyolds number
            #we = (self.elements.density*self.elements.oil_film_thickness*2*g*A) / interfacial_tension # Weber number
            #
            H = self.significant_wave_height() # fall height = 2 * wave amplitude
            # Reyolds number (Eq. 7a from Johansen et al. 2015)
            re = (self.elements.density*self.elements.oil_film_thickness*(g*H)**0.5) / (self.elements.viscosity*self.elements.density) 
            # Weber number (Eq. 7b from Johansen et al.2015)
            we = (self.elements.density*self.elements.oil_film_thickness*g*H) / interfacial_tension # Weber number
            A = 2.251 # parameters from Johansen et al. 2015
            Bp = 0.027
            B = A*Bp  
            dN_50 = (A*self.elements.oil_film_thickness*we**-0.6) + (B*self.elements.oil_film_thickness* re**-0.6) # median droplet diameter in number distribution
            sd = 0.4 # log standard deviation in log10 units
            Sd = np.log(10) *sd # log standard deviation in natural log units
            dV_50 = np.exp( np.log(dN_50) + 3*Sd**2 ) # convert number distribution to volume distribution
            # TODO: calculation below with scalars, but we have
            # arrays, with varying oil properties
            # treat all particle in one go:
            dV_50 = np.mean(dV_50) # mean log diameter
            logging.debug('Droplet distribution median diameter dV_50: %f, dN_50: %f ' %( dV_50, np.mean(dN_50)))
            spectrum = (np.exp(-(np.log(self.droplet_spectrum_diameter) - np.log(dV_50))**2 / (2 * Sd**2))) / (self.droplet_spectrum_diameter * Sd * np.sqrt(2 * np.pi))
            self.droplet_spectrum_pdf = spectrum/np.sum(spectrum)
        if ~np.isfinite(np.sum(self.droplet_spectrum_pdf)) or \
                np.abs(np.sum(self.droplet_spectrum_pdf) - 1) > 1e-6:
            logging.warning('Could not update droplet diameters.')
            return self.elements.diameter
        else:
            return np.random.choice(self.droplet_spectrum_diameter,
                                    size=self.num_elements_active(),
                                    p=self.droplet_spectrum_pdf)

    def resurface_elements(self, minimum_depth=None):
        """Oil elements reaching surface (or above) form slick, not droplet"""
        surface = np.where(self.elements.z >= 0)[0]
        self.elements.z[surface] = 0

    def update(self):
        """Update positions and properties of oil particles."""

        # Oil weathering (inherited from OpenOil)
        self.oil_weathering()

        # Turbulent Mixing
        if self.get_config('processes:turbulentmixing') is True:
            self.update_terminal_velocity()
            self.vertical_mixing()
            del self.droplet_spectrum_pdf

        # Vertical advection
        if self.get_config('processes:verticaladvection') is True:
            self.vertical_advection()

        # Horizontal advection (inherited from OpenOil)
        self.advect_oil()<|MERGE_RESOLUTION|>--- conflicted
+++ resolved
@@ -394,17 +394,7 @@
         random_number = np.random.uniform(0, 1, len(self.elements.z))
         entrained = np.logical_and(surface,
                         random_number<self.oil_entrainment_probability)
-<<<<<<< HEAD
-        # intrusion depth for wave entrainment from Delvigne and Sweeney (1988), Li et al. (2017):
-        zb = 1.5 * self.significant_wave_height() # between 0 and zb
-        if entrained.sum() > 0:
-            intrusion_depth = np.random.uniform(0, np.mean(zb), entrained.sum())
-            self.elements.z[entrained] = - intrusion_depth
-        if self.keep_droplet_diameter is False:
-            # Give surface elements a random diameter
-            self.elements.diameter[self.elements.z==0] = \
-                self.droplet_diamenter_if_entrained[self.elements.z==0]
-=======
+
         # Intrusion depth for wave entrainment from Delvigne and Sweeney (1988), Li et al. (2017):
         if entrained.sum() > 0:
             logging.debug('Entraining %i of %i surface elements' %
@@ -416,7 +406,6 @@
                 # Give entrained elements a random diameter
                 self.elements.diameter[entrained] = \
                     self.droplet_diameter_if_entrained[entrained]
->>>>>>> 3f527c1a
 
     def surface_stick(self):
         """set surfaced particles to exactly zero depth to let them form a slick """
