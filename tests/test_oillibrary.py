--- conflicted
+++ resolved
@@ -123,13 +123,8 @@
             # Suspicious, Sintef-param should give larer droplets
             if droplet_distribution == 'Exponential':
                 self.assertAlmostEqual(d.mean(), 0.000389540)
-<<<<<<< HEAD
             elif droplet_distribution == 'Johansen et al. (2015)':
-                self.assertAlmostEqual(d.mean(), 0.000031993)
-=======
-            elif droplet_distribution == 'sintef_2009':
                 self.assertAlmostEqual(d.mean(), 0.000038971)
->>>>>>> 1de95c6d
 
 
 if __name__ == '__main__':
